import streamlit as st
from typing import Annotated, TypedDict, Dict, List
from langchain_core.messages import AIMessage, HumanMessage, SystemMessage, ToolMessage
from langgraph.graph import StateGraph, END
from langgraph.graph.message import add_messages
from langchain_groq import ChatGroq
from langchain_core.tools import tool
import json
import os
from dotenv import load_dotenv
from search_cache import get_search_results  # Local caching
from main import SearchAPIResponse, RedditResult, fetch_reddit_post
from shopping_cache import get_shopping_results
from streamlit_product_card import product_card
import streamlit.components.v1 as components
from streamlit_mic_recorder import mic_recorder
from streamlit_agraph import agraph, Node, Edge, Config
from groq import Groq
import io
import logging
# Load environment variables
load_dotenv()

# Configure basic logging
logging.basicConfig(level=logging.INFO, format="[%(levelname)s] %(message)s")


# Initialize LLM with tools bound
@st.cache_resource
def get_llm():
    llm = ChatGroq(
        model="llama-3.3-70b-versatile",
        temperature=0.1
    )
    return llm

# System instruction
SYS_INSTRUCTION = """You are a shopping assistant helping users find products. 

Use the provided product content and help the user in making informed decisions. 
Maybe ask clarifying questions to understand their needs better.
You can give information about products and all from the content provided, if user asks.

You have access to a tool called 'get_content' that can search Reddit for product information and reviews.
(Do not mention this tool to the user, just use it when needed.)
Use this tool when:
- Users ask about specific products or brands
- Users want recommendations for a category of products
- Users need reviews or opinions about products
- Users ask for comparisons between products

DO NOT use the tool when:
- Users are just greeting or having general conversation
- Users ask about your capabilities or general questions
- Users are asking follow-up questions about already retrieved content

When you use the tool, make sure to provide helpful analysis and recommendations based on the Reddit discussions found.
If you already have product content available, use it to answer questions without calling the tool again unless the user asks for different products.

Be helpful, informative, and focus on helping users make informed purchasing decisions."""

WELCOME_MSG = "Welcome to Suvidha! How can I assist you with your shopping needs today?"

class BotState(TypedDict):
    """Shared state flowing through the app graph."""
    messages: Annotated[list, add_messages]
    content: dict
    products: list

# Product content retrieval tool
@tool
def get_content(query: str) -> List[dict]:
    """Fetch structured product data from Reddit discussions and Google Shopping.

    The result is a unified list of dictionaries so downstream components (chat UI, summariser)
    can treat every item uniformly. For Google Shopping items we include an empty ``comments``
    list so existing code that iterates over that key continues to work without changes.
    """

    user_query = query.strip()

    # Build separate query strings for Reddit (dorked) and Shopping
    reddit_query = f"site:reddit.com {user_query}"

    try:
        api_key = os.getenv("SEARCH_API_KEY")
        if not api_key:
            raise ValueError("SEARCH_API_KEY environment variable is not set")

        # -----------------------------
        # 1) Reddit Posts via Google
        # -----------------------------
        reddit_serp = get_search_results(reddit_query, api_key=api_key)

        logging.info(f"Reddit SERP: {reddit_serp}")
        # Transform into structured objects
        search_response = SearchAPIResponse.from_json(reddit_serp)
<<<<<<< HEAD
        reddit_results = search_response.reddit_results[:5]
=======

        logging.info(f"Search Response: {search_response}")
        reddit_results = search_response.reddit_results
>>>>>>> c789aaef

        logging.info(f"Reddit Results: {reddit_results}")

        product_data: List[dict] = []

        for reddit_result in reddit_results:
            # Fetch post metadata and top-level comments
            try:
<<<<<<< HEAD
                print(reddit_result)
=======
                logging.info(f"each reddit_result: {reddit_result}")
>>>>>>> c789aaef
                post = fetch_reddit_post(reddit_result.link)
                product_data.append({
                    "title": post.title,
                    "description": post.description[:200] + ("..." if len(post.description) > 200 else ""),
                    "link": post.link,
                    "comments": [
                        {
                            "id": comment.id,
                            "author": comment.author,
                            "body": comment.body[:150] + ("..." if len(comment.body) > 150 else ""),
                            "score": comment.score,
                        }
                        for comment in post.comments[:5]  # Limit to first 5 comments
                    ],
                    "source": "reddit",
                })
            except Exception:
<<<<<<< HEAD
                print(f"Error fetching post: {reddit_result.link}")
=======
                logging.info(f"error in getting attributes from reddit posts")
>>>>>>> c789aaef
                # Skip individual post failures without aborting entire run
                continue
        logging.info(f"product_data: {product_data}")
        
        # Return ONLY Reddit-based product discussion data
        return product_data
    except Exception as e:
        return [{"error": f"Failed to fetch content: {str(e)}"}]

# -------------------------------------------------
# New tool: Fetch product offers from Google Shopping
# -------------------------------------------------

def get_products_from_gshopping(query: str, max_results: int = 1) -> List[dict]:
    """Fetch product offers from Google Shopping SearchAPI.

    Returns a list of product dictionaries compatible with the UI card renderer.
    max_results: how many offers to return (default 1)
    """
    user_query = query.strip()
    api_key = os.getenv("SERP_API_KEY")
    if not api_key:
        return [{"error": "SERP_API_KEY environment variable is not set"}]
    try:
        print(f"Fetching products for query: {user_query}\t results: {max_results}")
        shopping_raw = get_shopping_results(user_query, api_key, engine="google_shopping")
        product_list: List[dict] = []
        for item in shopping_raw.get("shopping_results", [])[:max_results]:
            title_val = item.get("title") or item.get("name") or item.get("product_title")
            product_list.append({
                "title": title_val or "Unknown Product",
                "description": item.get("description") or item.get("source", ""),
                "link": item.get("product_link", "#"),
                "price": item.get("price"),
                "rating": item.get("rating"),
                "product_image": item.get("thumbnail") or item.get("image"),
            })
        return product_list
    except Exception as exc:
        return [{"error": f"Failed to fetch products: {str(exc)}"}]

# Node: Generate assistant response
def generate_response(state: BotState, user_input: str) -> tuple[str, dict, str]:
    """Generate assistant response using LLM with tool calling capability"""
    
    # Add user message to state
    state["messages"].append(HumanMessage(content=user_input))
    
    # Bind tools to LLM (Reddit + Shopping)
    llm_with_tools = get_llm().bind_tools([get_content])
    
    # Create system message
    sys_msg = SystemMessage(content=SYS_INSTRUCTION)
    
    # Prepare messages for LLM
    messages = [sys_msg] + state["messages"]
    
    # Get LLM response with graceful failure handling
    try:
        response = llm_with_tools.invoke(messages)
    except Exception as exc:
        # Log and inform the user without crashing the Streamlit app
        err_msg = f":material/error: Sorry, I ran into an error while thinking: {exc}"
        state["messages"].append(AIMessage(content=err_msg))
        return err_msg, state["content"]
    
    # Handle tool calls
    tool_calls = getattr(response, "tool_calls", [])
    if tool_calls:
        # Add the AI message with tool calls
        state["messages"].append(response)
        
        # Process each tool call
        for tool_call in tool_calls:
            if tool_call["name"] == "get_content":
                # Show spinner while fetching content
                with st.spinner(f"Fetching Reddit comments for: {tool_call['args']['query']}"):
                    # Execute the tool
                    tool_result = get_content.invoke(tool_call["args"])
                    
                    # Update state content
                    state["content"] = tool_result
                    
                    # Add tool message to state
                    tool_message = ToolMessage(
                        content=json.dumps(tool_result),
                        tool_call_id=tool_call["id"]
                    )
                    state["messages"].append(tool_message)
                    
                    st.success(f"Fetched {len(tool_result)} Reddit posts for analysis")

    
    # Get final response after tool execution
    final_response = llm_with_tools.invoke([sys_msg] + state["messages"])
    response_content_raw = final_response.content
    response_content = response_content_raw if isinstance(response_content_raw, str) else json.dumps(response_content_raw)
    # Attach TL;DR summary to response
    tldr_text = generate_tldr(response_content)

    # Add final AI response to state with TL;DR metadata
    ai_message = AIMessage(content=response_content)
    if tldr_text:
        ai_message.additional_kwargs = {"tldr": tldr_text}
    state["messages"].append(ai_message)
    
    # -----------------------------
    # Auto-fetch product offers mentioned in the reply
    # -----------------------------
    products = get_product_entities(response_content)

    products = [p.get("product_name") for p in products]

    print(products)

    if products:

        st.session_state.products = []
        
        # If only one product, fetch up to 5; else, fetch only 1 per product
        max_results = 5 if len(products) == 1 else 1
        for q in products:

            # with st.spinner(f"🛒 Searching offers for '{q}'"):
            prod_results = get_products_from_gshopping(q, max_results)
            if isinstance(prod_results, list):
                st.session_state.products.extend(prod_results)
                state["messages"].append(ToolMessage(
                    content=json.dumps(prod_results),
                    tool_call_id=f"auto_products_{q}"
                ))
        if state.get("products"):
            st.toast("Product offers updated!", icon=":material/local_mall:")
        

    return response_content, state["content"], tldr_text

# Initialize session state
def initialize_session_state():
    if "messages" not in st.session_state:
        st.session_state.messages = [AIMessage(content=WELCOME_MSG)]
    if "content" not in st.session_state:
        st.session_state.content = {}
    if "bot_state" not in st.session_state:
        st.session_state.bot_state = {
            "messages": st.session_state.messages,
            "content": st.session_state.content,
            "products": [],
        }
    # Ensure preference store exists
    if "user_preferences" not in st.session_state:
        st.session_state.user_preferences = {}
    # Ensure a top-level products cache for UI convenience
    if "products" not in st.session_state:
        st.session_state.products = []
    # Add speech processing state
    if "processing_speech" not in st.session_state:
        st.session_state.processing_speech = False
    if "is_recording" not in st.session_state:
        st.session_state.is_recording = False
    if "groq_client" not in st.session_state:
        if os.getenv("GROQ_API_KEY"):
            st.session_state.groq_client = Groq(api_key=os.getenv("GROQ_API_KEY"))
        else:
            st.session_state.groq_client = None

# ------------------------------
# Preference graph renderer
# ------------------------------

def render_preference_graph() -> None:
    """Display the user preference graph as an interactive agraph chart."""
    prefs: dict[str, int] = st.session_state.get("user_preferences", {})
    if not prefs:
        st.info("No preferences detected yet – chat to build the graph.")
        return

    nodes = []
    edges = []
    
    # Create the central User node positioned at the center
    nodes.append(Node(id="User", 
                     label="User", 
                     size=30, 
                     shape="dot",
                     color="#87CEEB",  # Light blue
                     x=300,  # Center position
                     y=300))
    
    # Create nodes for each preference and edges from User to preferences
    import math
    preferences = sorted(prefs.items(), key=lambda x: -x[1])[:25]  # Top 25 preferences
    num_prefs = len(preferences)
    
    for i, (k, w) in enumerate(preferences):
        # Calculate position in a circle around the center
        angle = (2 * math.pi * i) / num_prefs
        radius = 50  # Distance from center
        x = radius * math.cos(angle)
        y = radius * math.sin(angle)
        
        # Preference node
        nodes.append(Node(id=k,
                         label=k,
                         size=15 + (w * 3),  # Size based on weight
                         shape="box",
                         color="#FFFFE0",  # Light yellow
                         ))
        
        # Edge from User to preference with weight as label
        edges.append(Edge(source="User",
                         target=k,
                         label=str(w),
                         color="#808080"))  # Gray

    # Center the graph with moderate height
    col1, col2, col3 = st.columns([1, 3, 1])
    with col2:
        config = Config(width=750,
                        height=500,
                        directed=True, 
                        physics=True, 
                        hierarchical=False,
                        nodeHighlightBehavior=False,
                        highlightColor="#F7A7A6",
                        collapsible=False,
                        initialZoom=1.5,
                        fit=True,
                        dragNodes=False,
                        dragView=False,
                        zoomView=False,
                        selectConnectedEdges=False)

        # Render the graph
        return_value = agraph(nodes=nodes, 
                              edges=edges, 
                              config=config)

# ------------------------------
# TL;DR generator
# ------------------------------

def generate_tldr(response_content: str) -> str:
    """Generate a 2-line TLDR summary of the main response"""
    try:
        llm = get_llm()
        
        tldr_prompt = f"""Please summarize the following shopping assistant response in exactly 2 lines.
Make it concise and capture the key recommendations or insights. The main goal is to add TTS support for this summary, because the main response is too long for TTS to handle effectively.
So you shouldn't loose any important details, but make sure the summary is short enough to be read aloud in a reasonable time. And keep it as friendly and engaging as possible.

If the response is already concise, just return it as is.
Response to summarize:
{response_content}

TLDR (2 lines):"""
        
        tldr_response = llm.invoke([HumanMessage(content=tldr_prompt)])
        tldr_content = tldr_response.content.strip()
        
        # Ensure it's exactly 2 lines
        lines = tldr_content.split('\n')
        lines = [line.strip() for line in lines if line.strip()]
        
        if len(lines) >= 2:
            return f"{lines[0]}\n{lines[1]}"
        elif len(lines) == 1:
            # If only one line, split it or add a second line
            if len(lines[0]) > 80:
                mid_point = lines[0].rfind(' ', 0, 80)
                if mid_point > 0:
                    return f"{lines[0][:mid_point]}\n{lines[0][mid_point+1:]}"
            return f"{lines[0]}\nBased on Reddit discussions and user experiences."
        else:
            return "Key insights from Reddit discussions.\nRecommendations based on user experiences."
    
    except Exception as e:
        # Return a fallback TLDR if API fails
        return "Product recommendations summary.\nBased on Reddit user discussions."

def render_with_tldr(text: str, tldr_text: str = None) -> None:
    """Render assistant message with TL;DR inside an expander if present."""
    if not text:
        return
    
    # Render main text
    st.markdown(text.strip())
    
    # Render TL;DR if provided
    if tldr_text and tldr_text.strip():
        with st.expander("TL;DR"):
            st.markdown(tldr_text.strip())

def inject_custom_css() -> None:
    """Inject CSS to make tab headers sticky and tab panels scrollable."""
    st.markdown(
        """
        <style>
        /* Make tab headers sticky */
        div[data-baseweb="tabs"] > div:first-child {
            position: sticky;
            top: 0;
            background: var(--background-color, #ffffff);
            z-index: 998;
        }
        /* Scrollable tab panels (chat, posts, prefs) */
        div[data-baseweb="tab-panel"] {
            max-height: 80vh;
            overflow-y: auto;
        }

        /* Scrollable chat area */
        .chat-scroll {
            max-height: 70vh;
            overflow-y: auto;
            padding-right: 0.5rem;
        }
        </style>
        """,
        unsafe_allow_html=True,
    )

def main():
    st.set_page_config(
        page_title="Suvidha - Shopping Assistant",
        page_icon=":material/support_agent:",
        layout="wide"
    )
    
    # Inject custom CSS for layout tweaks
    inject_custom_css()
    
    st.title(":material/support_agent: Suvidha - Shopping Assistant")
    st.markdown("Get personalized product recommendations based on Reddit discussions!")
    
    # Initialize session state
    initialize_session_state()
    
    # Sidebar for content information
    with st.sidebar:
        if st.session_state.content:
            st.subheader(":material/search: Current Context")
            st.write(f"**Total Posts:** {len(st.session_state.content)}")
            total_comments = sum(len(item.get('comments', [])) for item in st.session_state.content if isinstance(item, dict) and 'comments' in item)
            st.write(f"**Total Comments:** {total_comments}")
            
            st.write("**Post Previews:**")
            valid_posts = [item for item in st.session_state.content if isinstance(item, dict) and 'title' in item]
            for i, item in enumerate(valid_posts[:3]):  # Show first 3 items
                with st.expander(f"Post {i+1}: {item['title'][:40]}..."):
                    st.write(f"**Description:** {item.get('description', 'No description')[:100]}...")
                    st.write(f"**Comments:** {len(item.get('comments', []))}")
                    st.write(f"**Link:** [View on Reddit]({item.get('link', '#')})")
                    
                    if item.get('comments'):
                        st.write("**Top Comment:**")
                        top_comment = max(item['comments'], key=lambda x: x.get('score', 0))
                        st.write(f"👤 {top_comment.get('author', 'Unknown')} (Score: {top_comment.get('score', 0)})")
                        st.write(f"💬 {top_comment.get('body', 'No content')[:80]}...")
            
            if len(valid_posts) > 3:
                st.write(f"... and {len(valid_posts) - 3} more posts")

            # Show detected products list
            if st.session_state.products:
                st.subheader(":material/local_mall: Products Detected")
                for p in st.session_state.products:
                    st.markdown(f"- [{p.get('title','Unknown')}]({p.get('link','#')})")
        
        # Clear chat button
        if st.button(":material/delete: Clear Chat"):
            st.session_state.messages = [AIMessage(content=WELCOME_MSG)]
            st.session_state.content = {}
            st.session_state.bot_state = {
                "messages": st.session_state.messages,
                "content": st.session_state.content
            }
            st.rerun()

    # Always show tabs for better organization
    tab_chat, tab_products, tab_posts, tab_prefs = st.tabs([
        ":material/chat: Chat", 
        ":material/local_mall: Products", 
        ":material/newspaper: Reddit Posts", 
        ":material/neurology: Preferences"
    ])
    
    with tab_chat:
        # Render chat history inside scrollable area (about 70% of viewport)
        with st.container(height=0):  # placeholder to attach CSS class
            st.markdown(
                """
                <div class="chat-scroll">
                """,
                unsafe_allow_html=True,
            )
            for msg in st.session_state.messages:
                if isinstance(msg, AIMessage):
                    if msg.content and str(msg.content).strip():
                        with st.chat_message("assistant"):
                            # Get TL;DR from message metadata if available
                            tldr_text = msg.additional_kwargs.get("tldr") if hasattr(msg, 'additional_kwargs') and msg.additional_kwargs else None
                            render_with_tldr(str(msg.content), tldr_text)
                elif isinstance(msg, HumanMessage):
                    with st.chat_message("user"):
                        st.markdown(msg.content)
            st.markdown("</div>", unsafe_allow_html=True)
        
        # Speech input processing (only in chat tab)
        audio = mic_recorder(
            start_prompt="🎤",
            stop_prompt="⏹️",
            just_once=True,
            use_container_width=False,
            format="webm",
            key='speech_recorder'
        )
        
        # Process speech input if available
        if audio and not st.session_state.processing_speech:
            transcribed_text = process_speech_input(audio)
            if transcribed_text:
                # Use transcribed text as prompt
                prompt = transcribed_text
                
                # Display user message
                with st.chat_message("user"):
                    st.markdown(f"{prompt}")
                
                # Generate and display assistant response
                with st.chat_message("assistant"):
                    with st.spinner("Thinking..."):
                        response_content, updated_content, tldr_text = generate_response(
                            st.session_state.bot_state, 
                            prompt
                        )
                        
                        # Update session state
                        st.session_state.messages = st.session_state.bot_state["messages"]
                        st.session_state.content = updated_content
                        
                        # Update preference graph with the latest user query
                        update_user_preferences(prompt)
                        
                        render_with_tldr(response_content, tldr_text)
                
                # Force rerun to update the chat
                st.rerun()

        # Chat input (only in chat tab)
        if prompt := st.chat_input("What are you looking for today?"):
            # Display user message
            with st.chat_message("user"):
                st.markdown(prompt)
            
            # Generate and display assistant response
            with st.chat_message("assistant"):
                with st.spinner("Thinking..."):
                    response_content, updated_content, tldr_text = generate_response(
                        st.session_state.bot_state, 
                        prompt
                    )
                    
                    # Update session state
                    st.session_state.messages = st.session_state.bot_state["messages"]
                    st.session_state.content = updated_content
                    
                    # Update preference graph with the latest user query
                    update_user_preferences(prompt)
                    
                    render_with_tldr(response_content, tldr_text)
            
            # Force rerun to update the chat
            st.rerun()
    
    with tab_products:
        products = st.session_state.products
        if products:
            st.subheader(":material/local_mall: Products")
            rows = [products[i:i+3] for i in range(0, len(products), 3)]
            for i, row in enumerate(rows):
                cols = st.columns(len(row))
                for idx, prod in enumerate(row):
                    with cols[idx]:
                        product_card(
                            product_name=prod.get("title", "Unknown Product"),
                            description=prod.get("description", ""),
                            product_image=prod.get("product_image"),
                            price=prod.get("price"),
                            button_text="",
                            on_button_click=lambda url=prod.get("link", "#"): open_url(url),
                            key=f"card_{hash(prod.get('link', '') + str(idx) + str(i))}"
                        )
        else:
            st.info("No product offers fetched yet. Ask about products to see offers here.")
    
    with tab_posts:
        if st.session_state.content:
            # Separate reddit posts and shopping items
            reddit_posts = [item for item in st.session_state.content if item.get("source") == "reddit"]

            if reddit_posts:
                st.subheader(":material/newspaper: Reddit Posts")
                st.write(f"Found {len(reddit_posts)} relevant Reddit posts:")
                with st.container(height=600):
                    for i, post in enumerate(reddit_posts):
                        with st.expander(f":material/article: {post.get('title', 'Unknown Title')}", expanded=False):
                            col1, col2 = st.columns([3, 1])

                            with col1:
                                st.write(f"**Description:** {post.get('description', 'No description available')}")
                                st.write(f"**Link:** [{post.get('link', '#')}]({post.get('link', '#')})")

                            with col2:
                                st.metric("Comments", len(post.get('comments', [])))

                            if post.get('comments'):
                                st.write("**Top Comments:**")
                                for j, comment in enumerate(post['comments'][:3]):
                                    with st.container():
                                        st.write(f":material/person: **{comment.get('author', 'Unknown')}** (Score: {comment.get('score', 0)})")
                                        st.write(f":material/chat: {comment.get('body', 'No content')}")
                                        if j < len(post['comments'][:3]) - 1:
                                            st.divider()
        else:
            st.info(":material/search: **No Reddit posts found yet**")
            st.markdown("Ask questions about products and I'll search Reddit for relevant discussions and reviews!")
    
    with tab_prefs:
        render_preference_graph()




def update_user_preferences(user_query: str) -> None:
    """Extract preferences from the latest user query via the LLM and merge into the graph."""
    if not user_query or not isinstance(user_query, str):
        return

    system_prompt = (
        "You are an assistant that extracts a shopper's preference keywords from ONE message. "
        "Return ONLY a JSON object mapping concise lowercase keywords (1-3 words) to an integer weight 1-5. "
        "Example: {\"mirrorless camera\": 5, \"sony\": 4}. No extra text."
    )

    llm = get_llm()
    try:
        response = llm.invoke([
            SystemMessage(content=system_prompt),
            HumanMessage(content=user_query),
        ])
        txt_resp = response.content if isinstance(response.content, str) else str(response.content)
        txt_resp = txt_resp.strip()
        import re, json
        if not txt_resp.startswith("{"):
            match = re.search(r"\{[\s\S]*\}", txt_resp)
            txt_resp = match.group(0) if match else "{}"
        prefs_fragment: dict[str, int] = json.loads(txt_resp)

        # Merge into existing store
        prefs_store: dict[str, int] = st.session_state.get("user_preferences", {})
        for k, v in prefs_fragment.items():
            try:
                weight = int(v)
            except Exception:
                continue
            prefs_store[k] = max(prefs_store.get(k, 0), weight)
        st.session_state.user_preferences = prefs_store
    except Exception as exc:
        st.warning(f"Preference extraction failed: {exc}")

# -------------------------------------------------
# Helper: Extract product keywords from assistant reply
# -------------------------------------------------

def get_product_entities(response_text: str) -> List[dict]:
    """Extract product entities from the LLM response."""
    try:

        
        # Skip if response is empty or too short
        if not response_text or len(response_text.strip()) < 10:
            return []
        
        # Skip error messages
        if any(error_indicator in response_text for error_indicator in ["🚫", "⚠️", "⏰", "⏱️", "Error"]):
            return []
        
        system_prompt = """
        You are an assistant that extracts product entities from shopping assistant responses.
        Extract specific product names, brands, and categories mentioned in the text.
        Return ONLY a JSON array of objects with this format:
        [
            {
                "product_name": "Sony WH-1000XM4",
                "brand": "Sony",
            }
        ]
        
        Only extract actual products that are specifically mentioned or recommended.
        Do not extract generic terms or vague references.
        If no specific products are found, return an empty array: []
        """
        
        llm = get_llm()
        extraction_response = llm.invoke([
            SystemMessage(content=system_prompt),
            HumanMessage(content=f"Extract product entities from this text:\n\n{response_text}")
        ])
        
        # Parse the JSON response
        txt_resp = extraction_response.content if isinstance(extraction_response.content, str) else str(extraction_response.content)
        txt_resp = txt_resp.strip()

        print(f"Extraction response: {extraction_response.content}")
        
        # Handle JSON extraction
        import re, json
        if not txt_resp.startswith("["):
            match = re.search(r"\[[\s\S]*\]", txt_resp)
            txt_resp = match.group(0) if match else "[]"
        
        product_entities = json.loads(txt_resp)
        
        # Validate the structure
        if not isinstance(product_entities, list):
            return []
        
        # Filter and validate each entity
        valid_entities = []
        for entity in product_entities:
            if (isinstance(entity, dict) and 
                entity.get("product_name") and 
                entity.get("brand")):
                valid_entities.append(entity)
        
        print(f"Valid entities: {valid_entities}")
        return valid_entities
        
    except Exception as e:
        # Silently fail and return empty list
        return []

def speech_to_text(audio_bytes):
    """Convert speech to text using Groq Speech API."""
    if not st.session_state.groq_client:
        st.error("Groq API not available. Please set GROQ_API_KEY environment variable.")
        return None
    
    try:
        # Create a BytesIO object from audio bytes
        audio_bio = io.BytesIO(audio_bytes)
        audio_bio.name = 'audio.webm'  # Set filename for Groq API
        
        # Use Groq's speech-to-text API
        response = st.session_state.groq_client.audio.transcriptions.create(
            model="whisper-large-v3-turbo",
            file=audio_bio,
            response_format="verbose_json"
        )
        return response.text
    except Exception as e:
        st.error(f"Error in speech-to-text: {e}")
        return None

def process_speech_input(audio_data):
    """Process recorded audio and convert to text input."""
    if not audio_data:
        return None
    
    st.session_state.processing_speech = True
    
    with st.spinner("🔄 Converting speech to text..."):
        # Convert speech to text
        user_text = speech_to_text(audio_data['bytes'])
        
        if user_text:
            st.session_state.processing_speech = False
            return user_text
        else:
            st.error("Could not transcribe your speech. Please try again.")
            st.session_state.processing_speech = False
            return None

def open_url(url: str):
    """Open a URL in a new browser tab from Streamlit callback."""
    js = f"window.open('{url}', '_blank')"
    components.html(f"<script>{js}</script>", height=0)

if __name__ == "__main__":
    main()<|MERGE_RESOLUTION|>--- conflicted
+++ resolved
@@ -95,13 +95,8 @@
         logging.info(f"Reddit SERP: {reddit_serp}")
         # Transform into structured objects
         search_response = SearchAPIResponse.from_json(reddit_serp)
-<<<<<<< HEAD
         reddit_results = search_response.reddit_results[:5]
-=======
-
-        logging.info(f"Search Response: {search_response}")
-        reddit_results = search_response.reddit_results
->>>>>>> c789aaef
+
 
         logging.info(f"Reddit Results: {reddit_results}")
 
@@ -110,11 +105,8 @@
         for reddit_result in reddit_results:
             # Fetch post metadata and top-level comments
             try:
-<<<<<<< HEAD
-                print(reddit_result)
-=======
+
                 logging.info(f"each reddit_result: {reddit_result}")
->>>>>>> c789aaef
                 post = fetch_reddit_post(reddit_result.link)
                 product_data.append({
                     "title": post.title,
@@ -132,11 +124,8 @@
                     "source": "reddit",
                 })
             except Exception:
-<<<<<<< HEAD
-                print(f"Error fetching post: {reddit_result.link}")
-=======
+
                 logging.info(f"error in getting attributes from reddit posts")
->>>>>>> c789aaef
                 # Skip individual post failures without aborting entire run
                 continue
         logging.info(f"product_data: {product_data}")
